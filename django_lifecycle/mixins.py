from functools import reduce, lru_cache
from inspect import isfunction
from typing import Any, List

from django.core.exceptions import FieldDoesNotExist, ObjectDoesNotExist
from django.utils.functional import cached_property

from . import NotSet
from .hooks import (
    BEFORE_CREATE,
    BEFORE_UPDATE,
    BEFORE_SAVE,
    BEFORE_DELETE,
    AFTER_CREATE,
    AFTER_UPDATE,
    AFTER_SAVE,
    AFTER_DELETE,
)

from .django_info import DJANGO_RELATED_FIELD_DESCRIPTOR_CLASSES


class LifecycleModelMixin(object):
    def __init__(self, *args, **kwargs):
        super().__init__(*args, **kwargs)
        self._initial_state = self._snapshot_state()

    def _snapshot_state(self):
        state = self.__dict__.copy()

        for watched_related_field in self._watched_fk_model_fields():
            state[watched_related_field] = self._current_value(watched_related_field)

        if "_state" in state:
            del state["_state"]

        if "_potentially_hooked_methods" in state:
            del state["_potentially_hooked_methods"]

        if "_initial_state" in state:
            del state["_initial_state"]

        if "_watched_fk_model_fields" in state:
            del state["_watched_fk_model_fields"]

        return state

    @property
    def _diff_with_initial(self) -> dict:
        initial = self._initial_state
        current = self._snapshot_state()
        diffs = []

        for k, v in initial.items():
            if k in current and v != current[k]:
                diffs.append((k, (v, current[k])))

        return dict(diffs)

    def _sanitize_field_name(self, field_name: str) -> str:
        try:
            if self._meta.get_field(field_name).get_internal_type() == "ForeignKey":
                if not field_name.endswith("_id"):
                    return field_name + "_id"
        except FieldDoesNotExist:
            pass

        return field_name

    def _current_value(self, field_name: str) -> Any:
        if "." in field_name:

            def getitem(obj, field_name: str):
                try:
                    return getattr(obj, field_name)
                except (AttributeError, ObjectDoesNotExist):
                    return None

            return reduce(getitem, field_name.split("."), self)
        else:
            return getattr(self, self._sanitize_field_name(field_name))

    def initial_value(self, field_name: str) -> Any:
        """
        Get initial value of field when model was instantiated.
        """
        field_name = self._sanitize_field_name(field_name)

        if field_name in self._initial_state:
            return self._initial_state[field_name]

        return None

    def has_changed(self, field_name: str) -> bool:
        """
        Check if a field has changed since the model was instantiated.
        """
        changed = self._diff_with_initial.keys()
        field_name = self._sanitize_field_name(field_name)

        if field_name in changed:
            return True

        return False

    def _clear_watched_fk_model_cache(self):
        """

        """
        for watched_field_name in self._watched_fk_models():
            field = self._meta.get_field(watched_field_name)

            if field.is_relation and field.is_cached(self):
                field.delete_cached_value(self)

    def save(self, *args, **kwargs):
        skip_hooks = kwargs.pop("skip_hooks", False)
        save = super().save

        if skip_hooks:
            save(*args, **kwargs)
            return

        self._clear_watched_fk_model_cache()
        is_new = self._state.adding

        if is_new:
            self._run_hooked_methods(BEFORE_CREATE)
        else:
            self._run_hooked_methods(BEFORE_UPDATE)

        self._run_hooked_methods(BEFORE_SAVE)
        save(*args, **kwargs)
        self._run_hooked_methods(AFTER_SAVE)

        if is_new:
            self._run_hooked_methods(AFTER_CREATE)
        else:
            self._run_hooked_methods(AFTER_UPDATE)

        self._initial_state = self._snapshot_state()

    def delete(self, *args, **kwargs):
        self._run_hooked_methods(BEFORE_DELETE)
        value = super().delete(*args, **kwargs)
        self._run_hooked_methods(AFTER_DELETE)
        return value

    @classmethod
    @lru_cache(typed=True)
    def _potentially_hooked_methods(cls):
        skip = set(cls._get_unhookable_attribute_names())
        collected = []

        for name in dir(cls):
            if name in skip:
                continue
            try:
                attr = getattr(cls, name)
                if isfunction(attr) and hasattr(attr, "_hooked"):
                    collected.append(attr)
            except AttributeError:
                pass

        return collected

    @classmethod
    @lru_cache(typed=True)
    def _watched_fk_model_fields(cls) -> List[str]:
        """
            Gather up all field names (values in 'when' key) that correspond to
            field names on FK-related models. These will be strings that contain
            periods.
        """
        watched = []  # List[str]

        for method in cls._potentially_hooked_methods():
            for specs in method._hooked:
                if specs["when"] is not None and "." in specs["when"]:
                    watched.append(specs["when"])

        return watched

    @classmethod
    @lru_cache(typed=True)
    def _watched_fk_models(cls) -> List[str]:
        return [_.split(".")[0] for _ in cls._watched_fk_model_fields()]

    def _run_hooked_methods(self, hook: str) -> List[str]:
        """
            Iterate through decorated methods to find those that should be
            triggered by the current hook. If conditions exist, check them before
            running otherwise go ahead and run.
        """
        fired = []

        for method in self._potentially_hooked_methods():
            for callback_specs in method._hooked:
                if callback_specs["hook"] != hook:
                    continue

                when_field = callback_specs.get("when")
                when_any_field = callback_specs.get("when_any")

                if when_field:
<<<<<<< HEAD
                    if not self._check_callback_conditions(when_field, callback_specs):
                        continue
                elif when_any_field:
                    if not any([
                        self._check_callback_conditions(field_name, callback_specs)
                        for field_name in when_any_field
                    ]):
                        continue

                # Only call the method once per hook
                fired.append(method.__name__)
                method()
                break
=======
                    if self._check_callback_conditions(when_field, callback_specs):
                        fired.append(method.__name__)
                        method(self)
                elif when_any_field:
                    for field_name in when_any_field:
                        if self._check_callback_conditions(field_name, callback_specs):
                            fired.append(method.__name__)
                            method(self)
                else:
                    fired.append(method.__name__)
                    method(self)
>>>>>>> c1170bfe

        return fired

    def _check_callback_conditions(self, field_name: str, specs: dict) -> bool:
        if not self._check_has_changed(field_name, specs):
            return False

        if not self._check_is_now_condition(field_name, specs):
            return False

        if not self._check_was_condition(field_name, specs):
            return False

        if not self._check_was_not_condition(field_name, specs):
            return False

        if not self._check_is_not_condition(field_name, specs):
            return False

        if not self._check_changes_to_condition(field_name, specs):
            return False

        return True

    def _check_has_changed(self, field_name: str, specs: dict) -> bool:
        has_changed = specs["has_changed"]
        return has_changed is None or has_changed == self.has_changed(field_name)

    def _check_is_now_condition(self, field_name: str, specs: dict) -> bool:
        return specs["is_now"] in (self._current_value(field_name), "*")

    def _check_is_not_condition(self, field_name: str, specs: dict) -> bool:
        is_not = specs["is_not"]
        return is_not is NotSet or self._current_value(field_name) != is_not

    def _check_was_condition(self, field_name: str, specs: dict) -> bool:
        return specs["was"] in (self.initial_value(field_name), "*")

    def _check_was_not_condition(self, field_name: str, specs: dict) -> bool:
        was_not = specs["was_not"]
        return was_not is NotSet or self.initial_value(field_name) != was_not

    def _check_changes_to_condition(self, field_name: str, specs: dict) -> bool:
        changes_to = specs["changes_to"]
        return any(
            [
                changes_to is NotSet,
                (
                    self.initial_value(field_name) != changes_to
                    and self._current_value(field_name) == changes_to
                ),
            ]
        )

    @classmethod
    def _get_model_property_names(cls) -> List[str]:
        """
            Gather up properties and cached_properties which may be methods
            that were decorated. Need to inspect class versions b/c doing
            getattr on them could cause unwanted side effects.
        """
        property_names = []

        for name in dir(cls):
            attr = getattr(cls, name, None)

            if attr and (
                isinstance(attr, property) or isinstance(attr, cached_property)
            ):
                property_names.append(name)

        return property_names

    @classmethod
    def _get_model_descriptor_names(cls) -> List[str]:
        """
        Attributes which are Django descriptors. These represent a field
        which is a one-to-many or many-to-many relationship that is
        potentially defined in another model, and doesn't otherwise appear
        as a field on this model.
        """

        descriptor_names = []

        for name in dir(cls):
            attr = getattr(cls, name, None)

            if attr and isinstance(attr, DJANGO_RELATED_FIELD_DESCRIPTOR_CLASSES):
                descriptor_names.append(name)

        return descriptor_names

    @classmethod
    def _get_field_names(cls) -> List[str]:
        names = []

        for f in cls._meta.get_fields():
            names.append(f.name)

            try:
                internal_type = cls._meta.get_field(f.name).get_internal_type()
            except AttributeError:
                # Skip fields which don't provide a `get_internal_type` method, e.g. GenericForeignKey
                continue
            else:
                if internal_type == "ForeignKey":
                    names.append(f.name + "_id")

        return names

    @classmethod
    def _get_unhookable_attribute_names(cls) -> List[str]:
        return (
            cls._get_field_names()
            + cls._get_model_descriptor_names()
            + cls._get_model_property_names()
            + ["_run_hooked_methods"]
        )<|MERGE_RESOLUTION|>--- conflicted
+++ resolved
@@ -203,7 +203,6 @@
                 when_any_field = callback_specs.get("when_any")
 
                 if when_field:
-<<<<<<< HEAD
                     if not self._check_callback_conditions(when_field, callback_specs):
                         continue
                 elif when_any_field:
@@ -215,21 +214,8 @@
 
                 # Only call the method once per hook
                 fired.append(method.__name__)
-                method()
+                method(self)
                 break
-=======
-                    if self._check_callback_conditions(when_field, callback_specs):
-                        fired.append(method.__name__)
-                        method(self)
-                elif when_any_field:
-                    for field_name in when_any_field:
-                        if self._check_callback_conditions(field_name, callback_specs):
-                            fired.append(method.__name__)
-                            method(self)
-                else:
-                    fired.append(method.__name__)
-                    method(self)
->>>>>>> c1170bfe
 
         return fired
 
