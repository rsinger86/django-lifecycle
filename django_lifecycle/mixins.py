<<<<<<< HEAD
from __future__ import annotations
=======
from copy import deepcopy
>>>>>>> 2d1b4667
from functools import partial, reduce, lru_cache
from inspect import isfunction
from typing import Any, List
from typing import Iterable

from django.core.exceptions import FieldDoesNotExist, ObjectDoesNotExist
from django.db import transaction
from django.db.models.fields.related_descriptors import (
    ForwardManyToOneDescriptor,
    ReverseOneToOneDescriptor,
    ReverseManyToOneDescriptor,
    ManyToManyDescriptor,
    ForwardOneToOneDescriptor,
)
from django.utils.functional import cached_property

from .abstract import AbstractHookedMethod
from .decorators import HookConfig
from .hooks import (
    BEFORE_CREATE,
    BEFORE_UPDATE,
    BEFORE_SAVE,
    BEFORE_DELETE,
    AFTER_CREATE,
    AFTER_UPDATE,
    AFTER_SAVE,
    AFTER_DELETE,
)


DJANGO_RELATED_FIELD_DESCRIPTOR_CLASSES = (
    ForwardManyToOneDescriptor,
    ForwardOneToOneDescriptor,
    ManyToManyDescriptor,
    ReverseManyToOneDescriptor,
    ReverseOneToOneDescriptor,
)


class HookedMethod(AbstractHookedMethod):
    @property
    def name(self) -> str:
        return self.method.__name__

    def run(self, instance: Any) -> None:
        self.method(instance)


class OnCommitHookedMethod(AbstractHookedMethod):
    """Hooked method that should run on_commit"""

    @property
    def name(self) -> str:
        # Append `_on_commit` to the existing method name to allow for firing
        # the same hook within the atomic transaction and on_commit
        return f"{self.method.__name__}_on_commit"

    def run(self, instance: Any) -> None:
        # Use partial to create a function closure that binds `self`
        # to ensure it's available to execute later.
        _on_commit_func = partial(self.method, instance)
        _on_commit_func.__name__ = self.name
        transaction.on_commit(_on_commit_func)


def instantiate_hooked_method(
    method: Any, callback_specs: HookConfig
) -> AbstractHookedMethod:
    hooked_method_class = (
        OnCommitHookedMethod if callback_specs.on_commit else HookedMethod
    )
    return hooked_method_class(
        method=method,
        priority=callback_specs.priority,
    )


class LifecycleModelMixin(object):
    def __init__(self, *args, **kwargs):
        super().__init__(*args, **kwargs)
        self._initial_state = self._snapshot_state()

    def _snapshot_state(self):
        state = deepcopy(self.__dict__)

        for watched_related_field in self._watched_fk_model_fields():
            state[watched_related_field] = self._current_value(watched_related_field)

        if "_state" in state:
            del state["_state"]

        if "_potentially_hooked_methods" in state:
            del state["_potentially_hooked_methods"]

        if "_initial_state" in state:
            del state["_initial_state"]

        if "_watched_fk_model_fields" in state:
            del state["_watched_fk_model_fields"]

        return state

    @property
    def _diff_with_initial(self) -> dict:
        initial = self._initial_state
        current = self._snapshot_state()
        diffs = []

        for k, v in initial.items():
            if k in current and v != current[k]:
                diffs.append((k, (v, current[k])))

        return dict(diffs)

    def _sanitize_field_name(self, field_name: str) -> str:
        try:
            field = self._meta.get_field(field_name)

            try:
                internal_type = field.get_internal_type()
            except AttributeError:
                return field
            if internal_type == "ForeignKey" or internal_type == "OneToOneField":
                if not field_name.endswith("_id"):
                    return field_name + "_id"
        except FieldDoesNotExist:
            pass

        return field_name

    def _current_value(self, field_name: str) -> Any:
        if "." in field_name:

            def getitem(obj, field_name: str):
                try:
                    return getattr(obj, field_name)
                except (AttributeError, ObjectDoesNotExist):
                    return None

            return reduce(getitem, field_name.split("."), self)
        else:
            return getattr(self, self._sanitize_field_name(field_name))

    def initial_value(self, field_name: str) -> Any:
        """
        Get initial value of field when model was instantiated.
        """
        field_name = self._sanitize_field_name(field_name)

        if field_name in self._initial_state:
            return self._initial_state[field_name]

        return None

    def has_changed(self, field_name: str) -> bool:
        """
        Check if a field has changed since the model was instantiated.
        """
        changed = self._diff_with_initial.keys()
        field_name = self._sanitize_field_name(field_name)

        if field_name in changed:
            return True

        return False

    def _clear_watched_fk_model_cache(self):
        """ """
        for watched_field_name in self._watched_fk_models():
            field = self._meta.get_field(watched_field_name)

            if field.is_relation and field.is_cached(self):
                field.delete_cached_value(self)

    def _reset_initial_state(self):
        self._initial_state = self._snapshot_state()

    @transaction.atomic
    def save(self, *args, **kwargs):
        skip_hooks = kwargs.pop("skip_hooks", False)
        save = super().save

        if skip_hooks:
            save(*args, **kwargs)
            return

        self._clear_watched_fk_model_cache()
        is_new = self._state.adding

        if is_new:
            self._run_hooked_methods(BEFORE_CREATE, **kwargs)
        else:
            self._run_hooked_methods(BEFORE_UPDATE, **kwargs)

        self._run_hooked_methods(BEFORE_SAVE, **kwargs)
        save(*args, **kwargs)
        self._run_hooked_methods(AFTER_SAVE, **kwargs)

        if is_new:
            self._run_hooked_methods(AFTER_CREATE, **kwargs)
        else:
            self._run_hooked_methods(AFTER_UPDATE, **kwargs)

        transaction.on_commit(self._reset_initial_state)

    @transaction.atomic
    def delete(self, *args, **kwargs):
        self._run_hooked_methods(BEFORE_DELETE, **kwargs)
        value = super().delete(*args, **kwargs)
        self._run_hooked_methods(AFTER_DELETE, **kwargs)
        return value

    @classmethod
    @lru_cache(typed=True)
    def _potentially_hooked_methods(cls):
        skip = set(cls._get_unhookable_attribute_names())
        collected = []

        for name in dir(cls):
            if name in skip:
                continue
            try:
                attr = getattr(cls, name)
                if isfunction(attr) and hasattr(attr, "_hooked"):
                    collected.append(attr)
            except AttributeError:
                pass

        return collected

    @classmethod
    @lru_cache(typed=True)
    def _watched_fk_model_fields(cls) -> List[str]:
        """
        Gather up all field names (values in 'when' key) that correspond to
        field names on FK-related models. These will be strings that contain
        periods.
        """
        watched = []  # List[str]

        for method in cls._potentially_hooked_methods():
            for hook_config in method._hooked:
                if hook_config.when is not None and "." in hook_config.when:
                    watched.append(hook_config.when)

        return watched

    @classmethod
    @lru_cache(typed=True)
    def _watched_fk_models(cls) -> List[str]:
        return [_.split(".")[0] for _ in cls._watched_fk_model_fields()]

    def _get_hooked_methods(
        self, hook: str, update_fields: Iterable[str] | None = None, **kwargs
    ) -> List[AbstractHookedMethod]:
        """
        Iterate through decorated methods to find those that should be
        triggered by the current hook. If conditions exist, check them before
        adding it to the list of methods to fire.

        Then, sort the list.
        """

        hooked_methods = []

        for method in self._potentially_hooked_methods():
            for callback_specs in method._hooked:
                if callback_specs.hook != hook:
                    continue

                if any(
                    condition(self, update_fields=update_fields)
                    for condition in callback_specs.conditions
                ):
                    hooked_method = instantiate_hooked_method(method, callback_specs)
                    hooked_methods.append(hooked_method)

                    # Only store the method once per hook
                    break

        return sorted(hooked_methods)

    def _run_hooked_methods(self, hook: str, **kwargs) -> List[str]:
        """Run hooked methods"""
        fired = []

        for method in self._get_hooked_methods(hook, **kwargs):
            method.run(self)
            fired.append(method.name)

        return fired

    @classmethod
    def _get_model_property_names(cls) -> List[str]:
        """
        Gather up properties and cached_properties which may be methods
        that were decorated. Need to inspect class versions b/c doing
        getattr on them could cause unwanted side effects.
        """
        property_names = []

        for name in dir(cls):
            attr = getattr(cls, name, None)

            if attr and (
                isinstance(attr, property) or isinstance(attr, cached_property)
            ):
                property_names.append(name)

        return property_names

    @classmethod
    def _get_model_descriptor_names(cls) -> List[str]:
        """
        Attributes which are Django descriptors. These represent a field
        which is a one-to-many or many-to-many relationship that is
        potentially defined in another model, and doesn't otherwise appear
        as a field on this model.
        """

        descriptor_names = []

        for name in dir(cls):
            attr = getattr(cls, name, None)

            if attr and isinstance(attr, DJANGO_RELATED_FIELD_DESCRIPTOR_CLASSES):
                descriptor_names.append(name)

        return descriptor_names

    @classmethod
    def _get_field_names(cls) -> List[str]:
        names = []

        for f in cls._meta.get_fields():
            names.append(f.name)

            field = cls._meta.get_field(f.name)
            try:
                internal_type = field.get_internal_type()
            except AttributeError:
                continue

            if internal_type == "ForeignKey" or internal_type == "OneToOneField":
                names.append(f.name + "_id")

        return names

    @classmethod
    def _get_unhookable_attribute_names(cls) -> List[str]:
        return (
            cls._get_field_names()
            + cls._get_model_descriptor_names()
            + cls._get_model_property_names()
            + ["_run_hooked_methods"]
        )<|MERGE_RESOLUTION|>--- conflicted
+++ resolved
@@ -1,8 +1,5 @@
-<<<<<<< HEAD
 from __future__ import annotations
-=======
 from copy import deepcopy
->>>>>>> 2d1b4667
 from functools import partial, reduce, lru_cache
 from inspect import isfunction
 from typing import Any, List
