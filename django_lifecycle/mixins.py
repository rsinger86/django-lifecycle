from functools import partial, reduce, lru_cache
from inspect import isfunction
from typing import Any, List

from django.core.exceptions import FieldDoesNotExist, ObjectDoesNotExist
from django.db import transaction
from django.utils.functional import cached_property

from . import NotSet
<<<<<<< HEAD
from .abstract import AbstractHookedMethod
from .django_info import DJANGO_RELATED_FIELD_DESCRIPTOR_CLASSES
=======
from .decorators import HookConfig
>>>>>>> e99b94b0
from .hooks import (
    BEFORE_CREATE,
    BEFORE_UPDATE,
    BEFORE_SAVE,
    BEFORE_DELETE,
    AFTER_CREATE,
    AFTER_UPDATE,
    AFTER_SAVE,
    AFTER_DELETE,
)


class HookedMethod(AbstractHookedMethod):
    @property
    def name(self) -> str:
        return self.method.__name__

    def run(self, instance: Any) -> None:
        self.method(instance)


class OnCommitHookedMethod(AbstractHookedMethod):
    """ Hooked method that should run on_commit """

    @property
    def name(self) -> str:
        # Append `_on_commit` to the existing method name to allow for firing
        # the same hook within the atomic transaction and on_commit
        return f"{self.method.__name__}_on_commit"

    def run(self, instance: Any) -> None:
        # Use partial to create a function closure that binds `self`
        # to ensure it's available to execute later.
        _on_commit_func = partial(self.method, instance)
        _on_commit_func.__name__ = self.name
        transaction.on_commit(_on_commit_func)


def instantiate_hooked_method(method: Any, callback_specs: dict) -> AbstractHookedMethod:
    hooked_method_class = OnCommitHookedMethod if callback_specs.get("on_commit", False) else HookedMethod
    return hooked_method_class(
        method=method,
        priority=callback_specs["priority"],
    )


class LifecycleModelMixin(object):
    def __init__(self, *args, **kwargs):
        super().__init__(*args, **kwargs)
        self._initial_state = self._snapshot_state()

    def _snapshot_state(self):
        state = self.__dict__.copy()

        for watched_related_field in self._watched_fk_model_fields():
            state[watched_related_field] = self._current_value(watched_related_field)

        if "_state" in state:
            del state["_state"]

        if "_potentially_hooked_methods" in state:
            del state["_potentially_hooked_methods"]

        if "_initial_state" in state:
            del state["_initial_state"]

        if "_watched_fk_model_fields" in state:
            del state["_watched_fk_model_fields"]

        return state

    @property
    def _diff_with_initial(self) -> dict:
        initial = self._initial_state
        current = self._snapshot_state()
        diffs = []

        for k, v in initial.items():
            if k in current and v != current[k]:
                diffs.append((k, (v, current[k])))

        return dict(diffs)

    def _sanitize_field_name(self, field_name: str) -> str:
        try:
            internal_type = self._meta.get_field(field_name).get_internal_type()
            if internal_type == "ForeignKey" or internal_type == "OneToOneField":
                if not field_name.endswith("_id"):
                    return field_name + "_id"
        except FieldDoesNotExist:
            pass

        return field_name

    def _current_value(self, field_name: str) -> Any:
        if "." in field_name:

            def getitem(obj, field_name: str):
                try:
                    return getattr(obj, field_name)
                except (AttributeError, ObjectDoesNotExist):
                    return None

            return reduce(getitem, field_name.split("."), self)
        else:
            return getattr(self, self._sanitize_field_name(field_name))

    def initial_value(self, field_name: str) -> Any:
        """
        Get initial value of field when model was instantiated.
        """
        field_name = self._sanitize_field_name(field_name)

        if field_name in self._initial_state:
            return self._initial_state[field_name]

        return None

    def has_changed(self, field_name: str) -> bool:
        """
        Check if a field has changed since the model was instantiated.
        """
        changed = self._diff_with_initial.keys()
        field_name = self._sanitize_field_name(field_name)

        if field_name in changed:
            return True

        return False

    def _clear_watched_fk_model_cache(self):
        """ """
        for watched_field_name in self._watched_fk_models():
            field = self._meta.get_field(watched_field_name)

            if field.is_relation and field.is_cached(self):
                field.delete_cached_value(self)

    @transaction.atomic
    def save(self, *args, **kwargs):
        skip_hooks = kwargs.pop("skip_hooks", False)
        save = super().save

        if skip_hooks:
            save(*args, **kwargs)
            return

        self._clear_watched_fk_model_cache()
        is_new = self._state.adding

        if is_new:
            self._run_hooked_methods(BEFORE_CREATE, **kwargs)
        else:
            self._run_hooked_methods(BEFORE_UPDATE, **kwargs)

        self._run_hooked_methods(BEFORE_SAVE, **kwargs)
        save(*args, **kwargs)
        self._run_hooked_methods(AFTER_SAVE, **kwargs)

        if is_new:
            self._run_hooked_methods(AFTER_CREATE, **kwargs)
        else:
            self._run_hooked_methods(AFTER_UPDATE, **kwargs)

        self._initial_state = self._snapshot_state()

    @transaction.atomic
    def delete(self, *args, **kwargs):
        self._run_hooked_methods(BEFORE_DELETE, **kwargs)
        value = super().delete(*args, **kwargs)
        self._run_hooked_methods(AFTER_DELETE, **kwargs)
        return value

    @classmethod
    @lru_cache(typed=True)
    def _potentially_hooked_methods(cls):
        skip = set(cls._get_unhookable_attribute_names())
        collected = []

        for name in dir(cls):
            if name in skip:
                continue
            try:
                attr = getattr(cls, name)
                if isfunction(attr) and hasattr(attr, "_hooked"):
                    collected.append(attr)
            except AttributeError:
                pass

        return collected

    @classmethod
    @lru_cache(typed=True)
    def _watched_fk_model_fields(cls) -> List[str]:
        """
        Gather up all field names (values in 'when' key) that correspond to
        field names on FK-related models. These will be strings that contain
        periods.
        """
        watched = []  # List[str]

        for method in cls._potentially_hooked_methods():
            for hook_config in method._hooked:
                if hook_config.when is not None and "." in hook_config.when:
                    watched.append(hook_config.when)

        return watched

    @classmethod
    @lru_cache(typed=True)
    def _watched_fk_models(cls) -> List[str]:
        return [_.split(".")[0] for _ in cls._watched_fk_model_fields()]


    def _get_hooked_methods(self, hook: str, **kwargs) -> List[AbstractHookedMethod]:
        """
        Iterate through decorated methods to find those that should be
        triggered by the current hook. If conditions exist, check them before
        adding it to the list of methods to fire.

        Then, sort the list.
        """

        hooked_methods = []

        for method in self._potentially_hooked_methods():
            for callback_specs in method._hooked:
                if callback_specs.hook != hook:
                    continue

                on_commit = callback_specs.on_commit

                when_field = callback_specs.when
                when_any_field = callback_specs.when_any
                update_fields = kwargs.get("update_fields", None)
                is_partial_fields_update = update_fields is not None

                if when_field:
                    if not self._check_callback_conditions(
                        when_field,
                        callback_specs,
                        is_synced=(
                            is_partial_fields_update is False
                            or when_field in update_fields
                        ),
                    ):
                        continue
                elif when_any_field:
                    any_condition_matched = False

                    for field_name in when_any_field:
                        if self._check_callback_conditions(
                            field_name,
                            callback_specs,
                            is_synced=(
                                is_partial_fields_update is False
                                or field_name in update_fields
                            ),
                        ):
                            any_condition_matched = True
                            break

                    if not any_condition_matched:
                        continue

<<<<<<< HEAD
                hooked_method = instantiate_hooked_method(method, callback_specs)
                hooked_methods.append(hooked_method)

                # Only store the method once per hook
=======
                # Save method name before potentially wrapping with `on_commit`
                method_name = method.__name__

                # Apply `on_commit` after saving the method as `fired` to preserve
                # the non-anonymous name
                if on_commit:
                    # Append `_on_commit` to the existing method name to allow for firing
                    # the same hook within the atomic transaction and on_commit
                    method_name = method_name + "_on_commit"

                    # Use partial to create a function closure that binds `self`
                    # to ensure its available to execute later.
                    _on_commit_func = partial(method, self)
                    _on_commit_func.__name__ = method_name
                    transaction.on_commit(_on_commit_func)
                else:
                    method(self)

                # Only call the method once per hook
                fired.append(method_name)
>>>>>>> e99b94b0
                break

        return sorted(hooked_methods)

    def _run_hooked_methods(self, hook: str, **kwargs) -> List[str]:
        """ Run hooked methods """
        fired = []

        for method in self._get_hooked_methods(hook, **kwargs):
            method.run(self)
            fired.append(method.name)

        return fired

    def _check_callback_conditions(
        self, field_name: str, specs: dict, is_synced: bool
    ) -> bool:
        if not self._check_has_changed(field_name, specs, is_synced):
            return False

        if not self._check_changes_to_condition(field_name, specs, is_synced):
            return False

        if not self._check_is_now_condition(field_name, specs):
            return False

        if not self._check_was_condition(field_name, specs):
            return False

        if not self._check_was_not_condition(field_name, specs):
            return False

        if not self._check_is_not_condition(field_name, specs):
            return False

        return True

    def _check_has_changed(self, field_name: str, specs: HookConfig, is_synced: bool) -> bool:
        if not is_synced:
            return False

        has_changed = specs.has_changed
        return has_changed is None or has_changed == self.has_changed(field_name)

    def _check_is_now_condition(self, field_name: str, specs: HookConfig) -> bool:
        return specs.is_now in (self._current_value(field_name), "*")

    def _check_is_not_condition(self, field_name: str, specs: HookConfig) -> bool:
        is_not = specs.is_not
        return is_not is NotSet or self._current_value(field_name) != is_not

    def _check_was_condition(self, field_name: str, specs: HookConfig) -> bool:
        return specs.was in (self.initial_value(field_name), "*")

    def _check_was_not_condition(self, field_name: str, specs: HookConfig) -> bool:
        was_not = specs.was_not
        return was_not is NotSet or self.initial_value(field_name) != was_not

    def _check_changes_to_condition(
        self, field_name: str, specs: HookConfig, is_synced: bool
    ) -> bool:
        if not is_synced:
            return False

        changes_to = specs.changes_to
        return any(
            [
                changes_to is NotSet,
                (
                    self.initial_value(field_name) != changes_to
                    and self._current_value(field_name) == changes_to
                ),
            ]
        )

    @classmethod
    def _get_model_property_names(cls) -> List[str]:
        """
        Gather up properties and cached_properties which may be methods
        that were decorated. Need to inspect class versions b/c doing
        getattr on them could cause unwanted side effects.
        """
        property_names = []

        for name in dir(cls):
            attr = getattr(cls, name, None)

            if attr and (
                isinstance(attr, property) or isinstance(attr, cached_property)
            ):
                property_names.append(name)

        return property_names

    @classmethod
    def _get_model_descriptor_names(cls) -> List[str]:
        """
        Attributes which are Django descriptors. These represent a field
        which is a one-to-many or many-to-many relationship that is
        potentially defined in another model, and doesn't otherwise appear
        as a field on this model.
        """

        descriptor_names = []

        for name in dir(cls):
            attr = getattr(cls, name, None)

            if attr and isinstance(attr, DJANGO_RELATED_FIELD_DESCRIPTOR_CLASSES):
                descriptor_names.append(name)

        return descriptor_names

    @classmethod
    def _get_field_names(cls) -> List[str]:
        names = []

        for f in cls._meta.get_fields():
            names.append(f.name)

            try:
                internal_type = cls._meta.get_field(f.name).get_internal_type()
            except AttributeError:
                # Skip fields which don't provide a `get_internal_type` method, e.g. GenericForeignKey
                continue
            else:
                if internal_type == "ForeignKey" or internal_type == "OneToOneField":
                    names.append(f.name + "_id")

        return names

    @classmethod
    def _get_unhookable_attribute_names(cls) -> List[str]:
        return (
            cls._get_field_names()
            + cls._get_model_descriptor_names()
            + cls._get_model_property_names()
            + ["_run_hooked_methods"]
        )<|MERGE_RESOLUTION|>--- conflicted
+++ resolved
@@ -7,12 +7,9 @@
 from django.utils.functional import cached_property
 
 from . import NotSet
-<<<<<<< HEAD
 from .abstract import AbstractHookedMethod
 from .django_info import DJANGO_RELATED_FIELD_DESCRIPTOR_CLASSES
-=======
 from .decorators import HookConfig
->>>>>>> e99b94b0
 from .hooks import (
     BEFORE_CREATE,
     BEFORE_UPDATE,
@@ -51,11 +48,11 @@
         transaction.on_commit(_on_commit_func)
 
 
-def instantiate_hooked_method(method: Any, callback_specs: dict) -> AbstractHookedMethod:
-    hooked_method_class = OnCommitHookedMethod if callback_specs.get("on_commit", False) else HookedMethod
+def instantiate_hooked_method(method: Any, callback_specs: HookConfig) -> AbstractHookedMethod:
+    hooked_method_class = OnCommitHookedMethod if callback_specs.on_commit else HookedMethod
     return hooked_method_class(
         method=method,
-        priority=callback_specs["priority"],
+        priority=callback_specs.priority,
     )
 
 
@@ -242,8 +239,6 @@
             for callback_specs in method._hooked:
                 if callback_specs.hook != hook:
                     continue
-
-                on_commit = callback_specs.on_commit
 
                 when_field = callback_specs.when
                 when_any_field = callback_specs.when_any
@@ -278,33 +273,10 @@
                     if not any_condition_matched:
                         continue
 
-<<<<<<< HEAD
                 hooked_method = instantiate_hooked_method(method, callback_specs)
                 hooked_methods.append(hooked_method)
 
                 # Only store the method once per hook
-=======
-                # Save method name before potentially wrapping with `on_commit`
-                method_name = method.__name__
-
-                # Apply `on_commit` after saving the method as `fired` to preserve
-                # the non-anonymous name
-                if on_commit:
-                    # Append `_on_commit` to the existing method name to allow for firing
-                    # the same hook within the atomic transaction and on_commit
-                    method_name = method_name + "_on_commit"
-
-                    # Use partial to create a function closure that binds `self`
-                    # to ensure its available to execute later.
-                    _on_commit_func = partial(method, self)
-                    _on_commit_func.__name__ = method_name
-                    transaction.on_commit(_on_commit_func)
-                else:
-                    method(self)
-
-                # Only call the method once per hook
-                fired.append(method_name)
->>>>>>> e99b94b0
                 break
 
         return sorted(hooked_methods)
