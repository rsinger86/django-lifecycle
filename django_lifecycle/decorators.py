--- conflicted
+++ resolved
@@ -1,17 +1,10 @@
-from dataclasses import dataclass, field
+from dataclasses import dataclass
 from functools import wraps
-<<<<<<< HEAD
-from operator import itemgetter
+from typing import Any
 from typing import List, Optional
 
 from django_lifecycle import NotSet
-=======
-from typing import List, Optional, Any
-
-from django_lifecycle import NotSet
 from .dataclass_validation import Validations
-
->>>>>>> e99b94b0
 from .hooks import VALID_HOOKS
 from .priority import DEFAULT_PRIORITY
 
@@ -20,14 +13,7 @@
     pass
 
 
-<<<<<<< HEAD
-def _validate_hook_params(hook, when, when_any, has_changed, priority, on_commit):
-    if hook not in VALID_HOOKS:
-        raise DjangoLifeCycleException(
-            "%s is not a valid hook; must be one of %s" % (hook, VALID_HOOKS)
-        )
-=======
-@dataclass
+@dataclass(order=False)
 class HookConfig(Validations):
     hook: str
     when: Optional[str] = None
@@ -39,13 +25,13 @@
     was_not: Any = NotSet
     changes_to: Any = NotSet
     on_commit: bool = False
+    priority: int = DEFAULT_PRIORITY
 
     def validate_hook(self, value, **kwargs):
         if value not in VALID_HOOKS:
             raise DjangoLifeCycleException(
                 "%s is not a valid hook; must be one of %s" % (hook, VALID_HOOKS)
             )
->>>>>>> e99b94b0
 
         return value
 
@@ -93,28 +79,12 @@
         if not isinstance(value, bool):
             raise DjangoLifeCycleException("'on_commit' hook param must be a boolean")
 
-<<<<<<< HEAD
-    if priority < 0:
-        raise DjangoLifeCycleException("'priority' hook param must be a positive integer")
+        return value
 
+    def validate_priority(self, value, **kwargs):
+        if self.priority < 0:
+            raise DjangoLifeCycleException("'priority' hook param must be a positive integer")
 
-def hook(
-    hook: str,
-    when: str = None,
-    when_any: List[str] = None,
-    was="*",
-    is_now="*",
-    has_changed: bool = None,
-    is_not=NotSet,
-    was_not=NotSet,
-    changes_to=NotSet,
-    priority: int = DEFAULT_PRIORITY,
-    on_commit: Optional[bool] = None
-):
-    _validate_hook_params(hook, when, when_any, has_changed, priority, on_commit)
-
-    def decorator(hooked_method):
-=======
         return value
 
     def validate_on_commit_only_for_after_hooks(self):
@@ -133,8 +103,13 @@
         self.validate_when_and_when_any()
         self.validate_on_commit_only_for_after_hooks()
 
+    def __lt__(self, other):
+        if not isinstance(other, HookConfig):
+            return NotImplemented
+
+        return self.priority < other.priority
+
     def __call__(self, hooked_method):
->>>>>>> e99b94b0
         if not hasattr(hooked_method, "_hooked"):
 
             @wraps(hooked_method)
@@ -145,28 +120,10 @@
         else:
             func = hooked_method
 
-<<<<<<< HEAD
-        func._hooked.append(
-            {
-                "hook": hook,
-                "when": when,
-                "when_any": when_any,
-                "has_changed": has_changed,
-                "is_now": is_now,
-                "is_not": is_not,
-                "was": was,
-                "was_not": was_not,
-                "changes_to": changes_to,
-                "priority": priority,
-                "on_commit": on_commit
-            }
-        )
-=======
         func._hooked.append(self)
->>>>>>> e99b94b0
 
         # Sort hooked methods by priority
-        func._hooked = sorted(func._hooked, key=itemgetter("priority"))
+        func._hooked = sorted(func._hooked)
 
         return func
 
