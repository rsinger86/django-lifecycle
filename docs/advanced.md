--- conflicted
+++ resolved
@@ -22,19 +22,12 @@
     email = models.CharField(max_length=100)
     marital_status = models.CharField(max_length=100)
 
-<<<<<<< HEAD
     @hook(AFTER_UPDATE)
     def on_name_change_heck_on_marietal_status(self):
         if self.has_changed('last_name') and not self.has_changed('marietal_status'):
             send_mail(to=self.email, "Has your marietal status changed recently?")
-=======
-    @hook("after_update")
-    def on_name_change_check_on_marital_status(self):
-        if self.has_changed('last_name') and not self.has_changed('marital_status)
-            send_mail(to=self.email, "Has your marital status changed recently?")
->>>>>>> 73cf08cd
+
 ```
-
 
 ## Suppressing Hooked Methods <a id="suppressing"></a>
 
