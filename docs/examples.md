# Examples
Here are some examples to illustrate how you can hook into specific lifecycle moments, optionally based on state transitions.

## Specific lifecycle moments

For simple cases, you might always want something to happen at a certain point, such as after saving or before deleting a model instance.
When a user is first created, you could process a thumbnail image in the background and send the user an email:

```python
    @hook('after_create')
    def do_after_create_jobs(self):
        enqueue_job(process_thumbnail, self.picture_url)

        mail.send_mail(
            'Welcome!', 'Thank you for joining.',
            'from@example.com', ['to@example.com'],
        )
```

Or you want to email a user when their account is deleted. You could add the decorated method below:

```python
    @hook('after_delete')
    def email_deleted_user(self):
        mail.send_mail(
            'We have deleted your account', 'We will miss you!.',
            'customerservice@corporate.com', ['human@gmail.com'],
        )
```

Read on to see how to only fire the hooked method if certain conditions about the model's current and previous state are met.

## Transitions btwn specific values

Maybe you only want the hooked method to run under certain circumstances related to the state of your model. If a model's `status` field change from `"active"` to `"banned"`, you may want to send an email to the user:

```python
    @hook('after_update', when='status', was='active', is_now='banned')
    def email_banned_user(self):
        mail.send_mail(
            'You have been banned', 'You may or may not deserve it.',
            'communitystandards@corporate.com', ['mr.troll@hotmail.com'],
        )
``` 

The `was` and `is_now` keyword arguments allow you to compare the model's state from when it was first instantiated to the current moment. You can also pass `"*"` to indicate any value - these are the defaults, meaning that by default the hooked method will fire. The `when` keyword specifies which field to check against. 

## Preventing state transitions

You can also enforce certain dissallowed transitions. For example, maybe you don't want your staff to be able to delete an active trial because they should expire instead:

```python
    @hook('before_delete', when='has_trial', is_now=True)
    def ensure_trial_not_active(self):
        raise CannotDeleteActiveTrial('Cannot delete trial user!')
```

We've ommitted the `was` keyword meaning that the initial state of the `has_trial` field can be any value ("*").

## Any change to a field

You can pass the keyword argument `has_changed=True` to run the hooked method if a field has changed.

```python
    @hook('before_update', when='address', has_changed=True)
    def timestamp_address_change(self):
        self.address_updated_at = timezone.now()
```

## When a field's value is NOT

You can have a hooked method fire when a field's value IS NOT equal to a certain value.

```python
    @hook('before_save', when='email', is_not=None)
    def lowercase_email(self):
        self.email = self.email.lower()
```

## When a field's value was NOT

You can have a hooked method fire when a field's initial value was not equal to a specific value.

```python
<<<<<<< HEAD
    @hook('before_save', when='status', was_not="rejected", is_now="published")
    def send_publish_alerts(self):
        send_mass_email()
```

## When a field's value changes to

You can have a hooked method fire when a field's initial value was not equal to a specific value
but now is.

```python
    @hook('before_save', when='status', changes_to="published")
    def send_publish_alerts(self):
        send_mass_email()
```

Generally, `changes_to` is a shorthand for the situation when `was_not` and `is_now` have the
same value. The sample above is equal to

```python
=======
>>>>>>> 499032d1
    @hook('before_save', when='status', was_not="published", is_now="published")
    def send_publish_alerts(self):
        send_mass_email()
```

## Stacking decorators

You can decorate the same method multiple times if you want to hook a method to multiple moments.

```python
    @hook("after_update", when="published", has_changed=True)
    @hook("after_create", when="type", has_changed=True)
    def handle_update(self):
        # do something
```

## Watching multiple fields

If you want to hook into the same moment, but base its conditions on multiple fields, you can use the `when_any` parameter.

```python
    @hook('before_save', when_any=['status', 'type'], has_changed=True)
    def do_something(self):
        # do something
```

## Going deeper with utility methods

If you need to hook into events with more complex conditions, you can take advantage of `has_changed` and `initial_value` [utility methods](advanced.md):

```python
    @hook('after_update')
    def on_update(self):
        if self.has_changed('username') and not self.has_changed('password'):
            # do the thing here
            if self.initial_value('login_attempts') == 2:
                do_thing()
            else:
                do_other_thing()
```
<|MERGE_RESOLUTION|>--- conflicted
+++ resolved
@@ -82,7 +82,6 @@
 You can have a hooked method fire when a field's initial value was not equal to a specific value.
 
 ```python
-<<<<<<< HEAD
     @hook('before_save', when='status', was_not="rejected", is_now="published")
     def send_publish_alerts(self):
         send_mass_email()
@@ -100,11 +99,9 @@
 ```
 
 Generally, `changes_to` is a shorthand for the situation when `was_not` and `is_now` have the
-same value. The sample above is equal to
+same value. The sample above is equal to:
 
 ```python
-=======
->>>>>>> 499032d1
     @hook('before_save', when='status', was_not="published", is_now="published")
     def send_publish_alerts(self):
         send_mass_email()
